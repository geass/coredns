--- conflicted
+++ resolved
@@ -141,10 +141,7 @@
 		return nil, nil
 	}
 
-<<<<<<< HEAD
 	log.Printf("[debug] before g.Get(namespace, nsWildcard, serviceName, serviceWildcard): %v %v %v %v", namespace, nsWildcard, serviceName, serviceWildcard)
-=======
->>>>>>> 216ca128
 	k8sItems, err := g.Get(namespace, nsWildcard, serviceName, serviceWildcard)
 	if err != nil {
 		return nil, err
